--- conflicted
+++ resolved
@@ -52,59 +52,6 @@
             echo "exists=false" >> $GITHUB_OUTPUT
             echo "Release ${{ steps.get_tag.outputs.new_version }} does not exist, proceeding..."
           fi
-<<<<<<< HEAD
-        else
-          COMMITS=$(git log --oneline --pretty=format:"- %s" $LAST_TAG..HEAD)
-        fi
-        
-        # Create release notes
-        cat > release_notes.md << EOF
-        Template release ${{ steps.get_tag.outputs.new_version }}
-        
-        Updated specification-driven development templates for GitHub Copilot, Claude Code, Gemini CLI, and Qwen Code.
-        
-        Download the template for your preferred AI assistant:
-        - spec-kit-template-copilot-${{ steps.get_tag.outputs.new_version }}.zip
-        - spec-kit-template-claude-${{ steps.get_tag.outputs.new_version }}.zip
-        - spec-kit-template-gemini-${{ steps.get_tag.outputs.new_version }}.zip
-        - spec-kit-template-qwen-${{ steps.get_tag.outputs.new_version }}.zip  
-        EOF
-        
-        echo "Generated release notes:"
-        cat release_notes.md
-        
-    - name: Create GitHub Release
-      if: steps.check_release.outputs.exists == 'false'
-      run: |
-        # Remove 'v' prefix from version for release title
-        VERSION_NO_V=${{ steps.get_tag.outputs.new_version }}
-        VERSION_NO_V=${VERSION_NO_V#v}
-        
-        gh release create ${{ steps.get_tag.outputs.new_version }} \
-          spec-kit-template-copilot-${{ steps.get_tag.outputs.new_version }}.zip \
-          spec-kit-template-claude-${{ steps.get_tag.outputs.new_version }}.zip \
-          spec-kit-template-gemini-${{ steps.get_tag.outputs.new_version }}.zip \
-          spec-kit-template-qwen-${{ steps.get_tag.outputs.new_version }}.zip \
-          --title "Spec Kit Templates - $VERSION_NO_V" \
-          --notes-file release_notes.md
-      env:
-        GITHUB_TOKEN: ${{ secrets.GITHUB_TOKEN }}
-        
-    - name: Update version in pyproject.toml (for release artifacts only)
-      if: steps.check_release.outputs.exists == 'false'
-      run: |
-        # Update version in pyproject.toml (remove 'v' prefix for Python versioning)
-        VERSION=${{ steps.get_tag.outputs.new_version }}
-        PYTHON_VERSION=${VERSION#v}
-        
-        if [ -f "pyproject.toml" ]; then
-          sed -i "s/version = \".*\"/version = \"$PYTHON_VERSION\"/" pyproject.toml
-          echo "Updated pyproject.toml version to $PYTHON_VERSION (for release artifacts only)"
-        fi
-        
-    # Note: No longer committing version changes back to main branch
-    # The version is only updated in the release artifacts
-=======
         env:
           GITHUB_TOKEN: ${{ secrets.GITHUB_TOKEN }}
       - name: Create release package variants
@@ -182,4 +129,6 @@
             sed -i "s/version = \".*\"/version = \"$PYTHON_VERSION\"/" pyproject.toml
             echo "Updated pyproject.toml version to $PYTHON_VERSION (for release artifacts only)"
           fi
->>>>>>> 60b015a0
+
+    # Note: No longer committing version changes back to main branch
+    # The version is only updated in the release artifacts